--- conflicted
+++ resolved
@@ -1,16 +1,13 @@
 package zendesk
 
 import (
-<<<<<<< HEAD
+	"context"
 	"encoding/json"
-=======
-	"context"
->>>>>>> a4c523ea
 	"fmt"
+	"strings"
 
 	"github.com/hashicorp/terraform-plugin-sdk/helper/schema"
 	client "github.com/nukosuke/go-zendesk/zendesk"
-	"strings"
 )
 
 // https://developer.zendesk.com/rest_api/docs/support/triggers
@@ -78,7 +75,6 @@
 	}
 }
 
-<<<<<<< HEAD
 // Marshal the zendesk client object to the terraform schema
 func marshalTrigger(trigger client.Trigger, d identifiableGetterSetter) error {
 	fields := map[string]interface{}{
@@ -232,48 +228,8 @@
 		return err
 	}
 
-	trg, err = zd.CreateTrigger(trg)
-=======
-func resourceZendeskTriggerCreate(d *schema.ResourceData, meta interface{}) error {
-	zd := meta.(*client.Client)
-	trg := client.Trigger{
-		Title:       d.Get("title").(string),
-		Active:      d.Get("active").(bool),
-		Description: d.Get("description").(string),
-	}
-
-	// Conditions
-	alls := d.Get("all").(*schema.Set).List()
-	for _, all := range alls {
-		trg.Conditions.All = append(trg.Conditions.All, client.TriggerCondition{
-			Field:    all.(map[string]interface{})["field"].(string),
-			Operator: all.(map[string]interface{})["operator"].(string),
-			Value:    all.(map[string]interface{})["value"].(string),
-		})
-	}
-	anys := d.Get("any").(*schema.Set).List()
-	for _, any := range anys {
-		trg.Conditions.Any = append(trg.Conditions.Any, client.TriggerCondition{
-			Field:    any.(map[string]interface{})["field"].(string),
-			Operator: any.(map[string]interface{})["operator"].(string),
-			Value:    any.(map[string]interface{})["value"].(string),
-		})
-	}
-
-	// Actions
-	actions := d.Get("action").(*schema.Set).List()
-	for _, action := range actions {
-		trg.Actions = append(trg.Actions, client.TriggerAction{
-			Field: action.(map[string]interface{})["field"].(string),
-			Value: action.(map[string]interface{})["value"].(string),
-		})
-		// TODO: notification_user specific handling
-	}
-
-	// Actual API request
 	ctx := context.Background()
-	trg, err := zd.CreateTrigger(ctx, trg)
->>>>>>> a4c523ea
+	trg, err = zd.CreateTrigger(ctx, trg)
 	if err != nil {
 		return err
 	}
@@ -288,7 +244,8 @@
 		return err
 	}
 
-	trigger, err := zd.GetTrigger(id)
+	ctx := context.Background()
+	trigger, err := zd.GetTrigger(ctx, id)
 	if err != nil {
 		return err
 	}
@@ -307,7 +264,8 @@
 		return err
 	}
 
-	trigger, err = zd.UpdateTrigger(id, trigger)
+	ctx := context.Background()
+	trigger, err = zd.UpdateTrigger(ctx, id, trigger)
 	if err != nil {
 		return err
 	}
