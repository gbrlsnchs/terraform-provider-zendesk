package zendesk

import (
<<<<<<< HEAD
	"github.com/hashicorp/terraform-plugin-sdk/helper/schema"
=======
	"fmt"
	"github.com/hashicorp/terraform/helper/schema"
>>>>>>> 1e9ae1d2
	"github.com/nukosuke/go-zendesk/zendesk"
)

func dataSourceZendeskTicketField() *schema.Resource {
	return &schema.Resource{
		Read: func(data *schema.ResourceData, i interface{}) error {
			zd := i.(*zendesk.Client)
			return readTicketFieldDataSource(data, zd)
		},

		Schema: map[string]*schema.Schema{
			"id": {
				Type:     schema.TypeInt,
				Computed: true,
			},
			"url": {
				Type:     schema.TypeString,
				Computed: true,
			},
			"type": {
				Type:     schema.TypeString,
				Computed: true,
			},
			"title": {
				Type:     schema.TypeString,
				Required: true,
			},
			"description": {
				Type:     schema.TypeString,
				Computed: true,
			},
			"position": {
				Type:     schema.TypeInt,
				Computed: true,
			},
			"active": {
				Type:     schema.TypeBool,
				Computed: true,
			},
			"required": {
				Type:     schema.TypeBool,
				Computed: true,
			},
			"collapsed_for_agents": {
				Type:     schema.TypeBool,
				Computed: true,
			},
			"regexp_for_validation": {
				Type:     schema.TypeString,
				Computed: true,
			},
			"title_in_portal": {
				Type:     schema.TypeString,
				Computed: true,
			},
			"visible_in_portal": {
				Type:     schema.TypeBool,
				Computed: true,
			},
			"editable_in_portal": {
				Type:     schema.TypeBool,
				Computed: true,
			},
			"required_in_portal": {
				Type:     schema.TypeBool,
				Computed: true,
			},
			"tag": {
				Type:     schema.TypeString,
				Computed: true,
			},
			"system_field_options": {
				Type: schema.TypeSet,
				Elem: &schema.Resource{
					Schema: map[string]*schema.Schema{
						"name": {
							Type:     schema.TypeString,
							Optional: true,
						},
						"value": {
							Type:     schema.TypeString,
							Optional: true,
						},
					},
				},
				Computed: true,
			},
			// Required only for "tagger" type
			// https://developer.zendesk.com/rest_api/docs/support/ticket_fields#updating-drop-down-field-options
			"custom_field_option": {
				Type: schema.TypeSet,
				Elem: &schema.Resource{
					Schema: map[string]*schema.Schema{
						"name": {
							Type:     schema.TypeString,
							Required: true,
						},
						"value": {
							Type:     schema.TypeString,
							Required: true,
						},
						"id": {
							Type:     schema.TypeInt,
							Computed: true,
						},
					},
				},
				Computed: true,
				//TODO: empty is invalid form
			},
			// "priority" and "status" fields only
			"sub_type_id": {
				Type:     schema.TypeInt,
				Computed: true,
				//TODO: validation
			},
			//TODO: this is not necessary because it's only for system field
			"removable": {
				Type:     schema.TypeBool,
				Computed: true,
			},
			"agent_description": {
				Type:     schema.TypeString,
				Computed: true,
			},
		},
	}
}

func readTicketFieldDataSource(d identifiableGetterSetter, zd zendesk.TicketFieldAPI) error {
	searchTitle := d.Get("title").(string)

	ticketFields, _, err := zd.GetTicketFields()
	if err != nil {
		return err
	}

	var found *zendesk.TicketField

	for _, ticketField := range ticketFields {
		if ticketField.Title == searchTitle {
			found = &ticketField
			break
		}
	}

	if found == nil {
		return fmt.Errorf("unable to locate any ticket field with title: %s", searchTitle)
	}

	fields := map[string]interface{}{
		"id":          found.ID,
		"title":       found.Title,
		"url":         found.URL,
		"description": found.Description,
	}

	err = setSchemaFields(d, fields)
	if err != nil {
		return err
	}

	return nil
}<|MERGE_RESOLUTION|>--- conflicted
+++ resolved
@@ -1,12 +1,10 @@
 package zendesk
 
 import (
-<<<<<<< HEAD
+	"context"
+	"fmt"
+
 	"github.com/hashicorp/terraform-plugin-sdk/helper/schema"
-=======
-	"fmt"
-	"github.com/hashicorp/terraform/helper/schema"
->>>>>>> 1e9ae1d2
 	"github.com/nukosuke/go-zendesk/zendesk"
 )
 
@@ -139,7 +137,8 @@
 func readTicketFieldDataSource(d identifiableGetterSetter, zd zendesk.TicketFieldAPI) error {
 	searchTitle := d.Get("title").(string)
 
-	ticketFields, _, err := zd.GetTicketFields()
+	ctx := context.Background()
+	ticketFields, _, err := zd.GetTicketFields(ctx)
 	if err != nil {
 		return err
 	}
